--- conflicted
+++ resolved
@@ -64,9 +64,6 @@
     }
     
     
-<<<<<<< HEAD
-    private class ChainTestWithShortCircuit(IPrepare prepare, IFerment ferment) : Workflow<Ingredients, List<GlassBottle>>
-=======
     private class ChainTestWithUnitInput: Workflow<Ingredients, List<GlassBottle>>
     {
         protected override async Task<Either<WorkflowException, List<GlassBottle>>> RunInternal(Ingredients input)
@@ -86,7 +83,6 @@
     
     
     private class ChainTestWithShortCircuit(IPrepare prepare) : Workflow<Ingredients, List<GlassBottle>>
->>>>>>> b8e88704
     {
         protected override async Task<Either<WorkflowException, List<GlassBottle>>> RunInternal(Ingredients input)
         {
